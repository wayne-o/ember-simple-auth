module.exports = function(grunt) {
  this.registerTask('default', ['test']);

  this.registerTask('dist', 'Builds a distributable version of Ember.SimpleAuth', [
    'lint',
    'build',
    'uglify:library',
    'uglify:browser',
    'copy:dist'
  ]);

  this.registerTask('build', 'Builds Ember.SimpleAuth', [
    'clean',
    'transpile:amd',
    'concat:amd',
    'concat:browser'
  ]);

  this.registerTask('build_tests', "Builds Ember.SimpleAuth's tests", [
    'build',
    'transpile:tests',
    'concat:tests',
  ]);

  this.registerTask('lint', 'Applies all the JSHint/spacing rules', [
    'jshint',
    'lintspaces'
  ]);

  this.registerTask('dev_server', 'Runs a development server', [
    'build_tests',
    'connect:dev',
    'watch'
  ]);

  this.registerTask('test', 'Executes the tests', [
    'lint',
    'build_tests',
    'connect:dev',
    'mocha'
  ]);

  this.registerTask('docs', 'Builds the documentation', [
    'yuidoc',
    'compile-handlebars:docs',
    'copy:docs'
  ]);

<<<<<<< HEAD
  this.registerTask('copy:dist', 'Copies all distribution files to /dist', [
    'copy:plain',
    'copy:min',
    'copy:amd'
  ]);

  this.registerTask('examples', 'Runs the examples server', [
    'build',
    'connect:examples'
  ]);

  var packages = grunt.file.expand({ filter: 'isDirectory', cwd: 'packages' }, '*');

=======
>>>>>>> 1a8e6820
  grunt.initConfig({
    pkg: grunt.file.readJSON('package.json'),

    connect: {
      dev:{
        server: {},
        options: {
          hostname: '0.0.0.0',
          port: grunt.option('port') || 8000,
          base: '.',
          middleware: function(connect, options) {
            return [
              connect.logger('short'),
              connect.json(),
              connect.query(),
              require('body-parser')(),
              require('connect-redirection')(),
              function(request, response, next) {
                if (request.url === '/') {
                  response.redirect('/examples');
                } else {
                  next();
                }
              },
              require('./examples/middleware'),
              connect.static(options.base)
            ];
          }
        }
      }
    },

    watch: {
      files: ['packages/**/*'],
      tasks: ['build_tests', 'lint']
    },

    transpile: {
      amd: {
        type: 'amd',
        files: packages.map(function(pkg) {
          return {
            expand: true,
            cwd: 'packages/' + pkg + '/lib/',
            src: ['**/*.js'],
            dest: 'tmp/libs'
          };
        })
      },
      tests: {
        type: 'amd',
        files: packages.map(function(pkg) {
          return {
            expand: true,
            cwd: 'packages/' + pkg,
            src: ['tests/**/*.js'],
            dest: 'tmp/tests/' + pkg
          };
        })
      }
    },

    concat: {
      amd: {
        files: (function() {
          var files = {};
          packages.forEach(function(pkg) {
            files['tmp/' + pkg + '.amd.js'] = ['tmp/libs/' + pkg + '.js', 'tmp/libs/' + pkg + '/**/*.js'];
          });
          return files;
        })()
      },
      browser: {
        files: (function() {
          var files = {};
          packages.forEach(function(pkg) {
            files['tmp/' + pkg + '.js'] = ['packages/' + pkg + '/wrap/browser.start', 'vendor/loader.js', 'tmp/libs/' + pkg + '.js', 'tmp/libs/' + pkg + '/**/*.js', 'packages/' + pkg + '/wrap/browser.end'];
          });
          return files;
        })()
      },
      tests: {
        files: (function() {
          var files = {};
          packages.forEach(function(pkg) {
            files['tmp/' + pkg + '-tests.amd.js'] = ['tmp/tests/' + pkg + '/**/*.js'];
          });
          return files;
        })()
      }
    },

    uglify: {
      library: {
        files: packages.map(function(pkg) {
          return {
            src: ['tmp/' + pkg + '.amd.js'],
            dest: 'tmp/' + pkg + '.amd.min.js'
          };
        })
      },
      browser: {
        files: packages.map(function(pkg) {
          return {
            src: ['tmp/' + pkg + '.js'],
            dest: 'tmp/' + pkg + '.min.js'
          };
        })
      }
    },

    copy: {
      plain: {
        files: packages.map(function(pkg) {
          return {
            src: ['tmp/' + pkg + '.js'],
            dest: 'dist/' + pkg + '-<%= pkg.version %>.js'
          };
        })
      },
      min: {
        files: packages.map(function(pkg) {
          return {
            src: ['tmp/' + pkg + '.min.js'],
            dest: 'dist/' + pkg + '-<%= pkg.version %>.min.js'
          };
        })
      },
      amd: {
        files: packages.map(function(pkg) {
          return {
            src: ['tmp/' + pkg + '.amd.min.js'],
            dest: 'dist/' + pkg + '-<%= pkg.version %>.amd.min.js'
          };
        })
      },
      docs: {
        files: [{
          src: ['tmp/api.html'],
          dest: 'dist/<%= pkg.name %>-<%= pkg.version %>-api-docs.html'
        }]
      }
    },

    jshint: {
      library: 'packages/*/lib/**/*.js',
      options: {
        jshintrc: '.jshintrc'
      },
      tests: {
        files: {
          src: ['packages/*/tests/**/*.js']
        },
        options: {
          jshintrc: '.jshintrc-tests'
        }
      }
    },

    clean: ['dist', 'tmp'],

    lintspaces: {
      all: {
        src: [
          'docs/theme/**/*',
          'examples/**/*',
          'packages/**/*',
          'test/lib/**/*',
          'test/index.html',
          'wrap/**/*'
        ],
        options: {
          newline: true,
          trailingspaces: true,
          indentation: 'spaces',
          spaces: 2
        }
      }
    },

    mocha: {
      test: {
        options: {
          run: true,
          reporter: process.env.REPORTER || 'Spec',
          urls: function() {
            var bundle = process.env.BUNDLE || '';
            return [
              'http://localhost:8000/test/index.html?' + bundle
            ]
          }()
        }
      }
    },

    yuidoc: {
      compile: {
        name: '<%= pkg.name %>',
        description: '<%= pkg.description %>',
        version: '<%= pkg.version %>',
        options: {
          parseOnly: true,
          paths: 'packages',
          outdir: 'tmp'
        }
      }
    },

    'compile-handlebars': {
      docs: {
        template: 'docs/theme/main.hbs',
        templateData: 'tmp/data.json',
        globals: ['docs/config.json'],
        partials: 'docs/theme/partials/**/*.hbs',
        helpers: 'docs/theme/helpers/**/*.js',
        output: 'tmp/api.html'
      }
    }
  });

  grunt.loadNpmTasks('grunt-contrib-clean');
  grunt.loadNpmTasks('grunt-contrib-connect');
  grunt.loadNpmTasks('grunt-contrib-watch');
  grunt.loadNpmTasks('grunt-mocha');
  grunt.loadNpmTasks('grunt-contrib-copy');
  grunt.loadNpmTasks('grunt-contrib-concat');
  grunt.loadNpmTasks('grunt-es6-module-transpiler');
  grunt.loadNpmTasks('grunt-contrib-uglify');
  grunt.loadNpmTasks('grunt-contrib-jshint');
  grunt.loadNpmTasks('grunt-contrib-yuidoc');
  grunt.loadNpmTasks('grunt-compile-handlebars');
  grunt.loadNpmTasks('grunt-lintspaces');
};<|MERGE_RESOLUTION|>--- conflicted
+++ resolved
@@ -46,22 +46,14 @@
     'copy:docs'
   ]);
 
-<<<<<<< HEAD
   this.registerTask('copy:dist', 'Copies all distribution files to /dist', [
     'copy:plain',
     'copy:min',
     'copy:amd'
   ]);
 
-  this.registerTask('examples', 'Runs the examples server', [
-    'build',
-    'connect:examples'
-  ]);
-
   var packages = grunt.file.expand({ filter: 'isDirectory', cwd: 'packages' }, '*');
 
-=======
->>>>>>> 1a8e6820
   grunt.initConfig({
     pkg: grunt.file.readJSON('package.json'),
 
