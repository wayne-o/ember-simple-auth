--- conflicted
+++ resolved
@@ -1,10 +1,6 @@
 The MIT License (MIT)
 
-<<<<<<< HEAD
-Copyright (c) 2013-2017 simplabs GmbH and contributors
-=======
-Copyright (c) 2013-2018 simplabs GmbH/Marco Otte-Witte and contributors
->>>>>>> b3af5854
+Copyright (c) 2013-2018 simplabs GmbH and contributors
 
 Permission is hereby granted, free of charge, to any person obtaining a copy of
 this software and associated documentation files (the "Software"), to deal in
