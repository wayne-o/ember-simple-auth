<<<<<<< HEAD
var initializer                   = requireModule('simple-auth/initializer')['default'];
var Configuration                 = requireModule('simple-auth/configuration')['default'];
var Session                       = requireModule('simple-auth/session')['default'];
var BaseAuthenticator             = requireModule('simple-auth/authenticators/base')['default'];
var BaseAuthorizer                = requireModule('simple-auth/authorizers/base')['default'];
var BaseStore                     = requireModule('simple-auth/stores/base')['default'];
var LocalStorageStore             = requireModule('simple-auth/stores/local-storage')['default'];
var EphemeralStore                = requireModule('simple-auth/stores/ephemeral')['default'];
var flatObjectsAreEqual           = requireModule('simple-auth/utils/flat-objects-are-equal')['default'];
var isSecureUrl                   = requireModule('simple-auth/utils/is-secure-url')['default'];
var getGlobalConfig               = requireModule('simple-auth/utils/get-global-config')['default'];
var ApplicationRouteMixin         = requireModule('simple-auth/mixins/application-route-mixin')['default'];
var AuthenticatedRouteMixin       = requireModule('simple-auth/mixins/authenticated-route-mixin')['default'];
var AuthenticationControllerMixin = requireModule('simple-auth/mixins/authentication-controller-mixin')['default'];
var LoginControllerMixin          = requireModule('simple-auth/mixins/login-controller-mixin')['default'];
=======
var initializer                   = requireModule('simple-auth/initializer').default;
var Configuration                 = requireModule('simple-auth/configuration').default;
var Session                       = requireModule('simple-auth/session').default;
var BaseAuthenticator             = requireModule('simple-auth/authenticators/base').default;
var BaseAuthorizer                = requireModule('simple-auth/authorizers/base').default;
var BaseStore                     = requireModule('simple-auth/stores/base').default;
var LocalStorageStore             = requireModule('simple-auth/stores/local-storage').default;
var EphemeralStore                = requireModule('simple-auth/stores/ephemeral').default;
var flatObjectsAreEqual           = requireModule('simple-auth/utils/flat-objects-are-equal').default;
var isSecureUrl                   = requireModule('simple-auth/utils/is-secure-url').default;
var getGlobalConfig               = requireModule('simple-auth/utils/get-global-config').default;
var ApplicationRouteMixin         = requireModule('simple-auth/mixins/application-route-mixin').default;
var AuthenticatedRouteMixin       = requireModule('simple-auth/mixins/authenticated-route-mixin').default;
var AuthenticationControllerMixin = requireModule('simple-auth/mixins/authentication-controller-mixin').default;
var LoginControllerMixin          = requireModule('simple-auth/mixins/login-controller-mixin').default;
var UnauthenticatedRouteMixin     = requireModule('simple-auth/mixins/unauthenticated-route-mixin').default;
>>>>>>> bcbce9f9

global.SimpleAuth = {
  Configuration: Configuration,

  Session: Session,

  Authenticators: {
    Base: BaseAuthenticator
  },

  Authorizers: {
    Base: BaseAuthorizer
  },

  Stores: {
    Base:         BaseStore,
    LocalStorage: LocalStorageStore,
    Ephemeral:    EphemeralStore
  },

  Utils: {
    flatObjectsAreEqual: flatObjectsAreEqual,
    isSecureUrl:         isSecureUrl,
    getGlobalConfig:     getGlobalConfig
  },

  ApplicationRouteMixin:         ApplicationRouteMixin,
  AuthenticatedRouteMixin:       AuthenticatedRouteMixin,
  AuthenticationControllerMixin: AuthenticationControllerMixin,
  LoginControllerMixin:          LoginControllerMixin,
  UnauthenticatedRouteMixin:     UnauthenticatedRouteMixin
};

requireModule('simple-auth/ember');

Ember.libraries.register('Ember Simple Auth', '{{ VERSION }}');
})((typeof global !== 'undefined') ? global : window);<|MERGE_RESOLUTION|>--- conflicted
+++ resolved
@@ -1,4 +1,3 @@
-<<<<<<< HEAD
 var initializer                   = requireModule('simple-auth/initializer')['default'];
 var Configuration                 = requireModule('simple-auth/configuration')['default'];
 var Session                       = requireModule('simple-auth/session')['default'];
@@ -14,24 +13,7 @@
 var AuthenticatedRouteMixin       = requireModule('simple-auth/mixins/authenticated-route-mixin')['default'];
 var AuthenticationControllerMixin = requireModule('simple-auth/mixins/authentication-controller-mixin')['default'];
 var LoginControllerMixin          = requireModule('simple-auth/mixins/login-controller-mixin')['default'];
-=======
-var initializer                   = requireModule('simple-auth/initializer').default;
-var Configuration                 = requireModule('simple-auth/configuration').default;
-var Session                       = requireModule('simple-auth/session').default;
-var BaseAuthenticator             = requireModule('simple-auth/authenticators/base').default;
-var BaseAuthorizer                = requireModule('simple-auth/authorizers/base').default;
-var BaseStore                     = requireModule('simple-auth/stores/base').default;
-var LocalStorageStore             = requireModule('simple-auth/stores/local-storage').default;
-var EphemeralStore                = requireModule('simple-auth/stores/ephemeral').default;
-var flatObjectsAreEqual           = requireModule('simple-auth/utils/flat-objects-are-equal').default;
-var isSecureUrl                   = requireModule('simple-auth/utils/is-secure-url').default;
-var getGlobalConfig               = requireModule('simple-auth/utils/get-global-config').default;
-var ApplicationRouteMixin         = requireModule('simple-auth/mixins/application-route-mixin').default;
-var AuthenticatedRouteMixin       = requireModule('simple-auth/mixins/authenticated-route-mixin').default;
-var AuthenticationControllerMixin = requireModule('simple-auth/mixins/authentication-controller-mixin').default;
-var LoginControllerMixin          = requireModule('simple-auth/mixins/login-controller-mixin').default;
-var UnauthenticatedRouteMixin     = requireModule('simple-auth/mixins/unauthenticated-route-mixin').default;
->>>>>>> bcbce9f9
+var UnauthenticatedRouteMixin     = requireModule('simple-auth/mixins/unauthenticated-route-mixin')['default'];
 
 global.SimpleAuth = {
   Configuration: Configuration,
